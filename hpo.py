"""
Script to run hyperparameter optimization using Optuna
"""
import argparse
import logging
from datetime import datetime
from os import makedirs
from os.path import join
from pathlib import Path

import yaml

from shallowKFold import ShallowModelKFold
from smartNN import SmartNN
from dnn import DNNSetup


def main(config):
    # Setup output directory
    config["output_dir"] = join(
        config["output_dir"], 'hpo', datetime.now().strftime("%d_%m_%Y-%H_%M")
    )
    makedirs(config["output_dir"])
    logging.basicConfig(
        filename=join(config["output_dir"], config.get("log_dir", "output.log")),
        filemode="a",
        level=logging.INFO,
    )

    # run main with config inputted
    n_trials = config.get('n_trials', 100)
    if config["experiment"] == "ShallowModelKFold":
        experiment = ShallowModelKFold(config)
        experiment.conduct_hpo(n_trials=n_trials, subset_size=10000, train_subset_frac=0.8)
    elif config["experiment"] == "SmartNeuralNetwork":
        experiment = SmartNN(config)
<<<<<<< HEAD
        experiment.conduct_hpo(n_trials=1000, subset_size=25000, train_subset_frac=0.8)
=======
        experiment.conduct_hpo(n_trials=n_trials, subset_size=10000, train_subset_frac=0.8)
    elif config["experiment"] == "DNN":
        experiment = DNNSetup(config)
        experiment.conduct_hpo(n_trials=n_trials)
>>>>>>> 838243ca
    else:
        raise NotImplementedError


if __name__ == "__main__":
    # take experiment config input
    parser = argparse.ArgumentParser(description="Input config path")
    parser.add_argument(
        "--path", type=str, required=True, help="Path of the experiment config"
    )
    args = parser.parse_args()

    config = yaml.safe_load(Path(args.path).read_text())
    main(config)<|MERGE_RESOLUTION|>--- conflicted
+++ resolved
@@ -34,14 +34,10 @@
         experiment.conduct_hpo(n_trials=n_trials, subset_size=10000, train_subset_frac=0.8)
     elif config["experiment"] == "SmartNeuralNetwork":
         experiment = SmartNN(config)
-<<<<<<< HEAD
-        experiment.conduct_hpo(n_trials=1000, subset_size=25000, train_subset_frac=0.8)
-=======
         experiment.conduct_hpo(n_trials=n_trials, subset_size=10000, train_subset_frac=0.8)
     elif config["experiment"] == "DNN":
         experiment = DNNSetup(config)
         experiment.conduct_hpo(n_trials=n_trials)
->>>>>>> 838243ca
     else:
         raise NotImplementedError
 
